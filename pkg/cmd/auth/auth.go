--- conflicted
+++ resolved
@@ -3,33 +3,21 @@
 import (
 	authLoginCmd "github.com/cli/cli/pkg/cmd/auth/login"
 	authLogoutCmd "github.com/cli/cli/pkg/cmd/auth/logout"
+	authStatusCmd "github.com/cli/cli/pkg/cmd/auth/status"
 	"github.com/cli/cli/pkg/cmdutil"
 	"github.com/spf13/cobra"
 )
 
-<<<<<<< HEAD
 func NewCmdAuth(f *cmdutil.Factory) *cobra.Command {
 	cmd := &cobra.Command{
 		Use:   "auth <command>",
 		Short: "Login, logout, and refresh your authentication",
 		Long:  `Manage gh's authentication state.`,
-		// TODO this all doesn't exist yet
-		//Example: heredoc.Doc(`
-		//	$ gh auth login
-		//	$ gh auth status
-		//	$ gh auth refresh --scopes gist
-		//	$ gh auth logout
-		//`),
 	}
 
 	cmd.AddCommand(authLoginCmd.NewCmdLogin(f, nil))
 	cmd.AddCommand(authLogoutCmd.NewCmdLogout(f, nil))
+	cmd.AddCommand(authStatusCmd.NewCmdStatus(f, nil))
 
 	return cmd
-=======
-var Cmd = &cobra.Command{
-	Use:   "auth <command>",
-	Short: "Login, logout, and refresh your authentication",
-	Long:  `Manage gh's authentication state.`,
->>>>>>> ec2e8a86
 }